What does it mean for two sets to be disjoint?
<<<<<<< HEAD

There is no overlap; no same elements

What is the union of two sets?

there is overlap, some or all elements are the same
=======
It means neither set has any elements in common


What is the union of two sets?
The combination of the elements from both sets
>>>>>>> f9ada367
<|MERGE_RESOLUTION|>--- conflicted
+++ resolved
@@ -1,15 +1,6 @@
 What does it mean for two sets to be disjoint?
-<<<<<<< HEAD
-
-There is no overlap; no same elements
-
-What is the union of two sets?
-
-there is overlap, some or all elements are the same
-=======
 It means neither set has any elements in common
 
 
 What is the union of two sets?
-The combination of the elements from both sets
->>>>>>> f9ada367
+The combination of the elements from both sets